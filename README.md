<<<<<<< HEAD
# eXist-db implementation for EXPath Cryptographic Module

This is an eXist-db implementation of the [EXPath HTTP Crypto Module specification](http://expath.org/spec/crypto).
## Building from source

Requires:
* Java 1.8 or newer
* Maven 3.6 or newer

```bash
$ git clone https://github.com/eXist-db/crypto-exist-java-lib
$ cd crypto-exist-java-lib
$ mvn clean package
```

This will create a "expath-crypto-module-<version>.xar" file in the target folder. The .xar file can be uploaded to any eXist-db version > 5.3.0 via the Dashboard.  
=======
# Warning: Current release of eXist crypto lib 5.3.0 has known fatal issues. See https://github.com/eXist-db/crypto-exist-java-lib/issues/33.

## eXist implementation for EXPath Cryptographic Module
>>>>>>> 160b8b35

### Currently implemented functions

*   crypto:hash()
*   crypto:hmac() (only for xs:string data for now)
*   crypto:encrypt() (only for xs:string data and symmetric encryption for now)
*   crypto:decrypt() (only for xs:string data and symmetric decryption for now)
*   crypto:generate-signature() (only for XML data for now)
*   crypto:validate-signature() (only for XML data for now)

### Currently implemented algorithms

*   For crypto:hash(): "MD5", "SHA-1", "SHA-256", "SHA-384", "SHA-512".
*   For crypto:hmac(): "HMAC-MD5", "HMAC-SHA-1", "HMAC-SHA-256", "HMAC-SHA-384", "HMAC-SHA-512".

### Documentation

For the latest version of the specification for this module see [http://expath.org/spec/crypto/editor](http://expath.org/spec/crypto/editor).

The implementation follows this specification.

### Examples of usage

For examples of usage, see [this folder in github](src/test/java/org/expath/exist/crypto/xquery/) or [this collection](/apps/expath-crypto/tests/unit-tests) when this library is installed in eXist.

### Unit Tests

Unit Tests can be found in [this folder in github](src/test/java/org/expath/exist/crypto/xquery/) or in [this collection](/apps/expath-crypto/tests/unit-tests) when this library is installed in eXist.

When this library is installed in eXist, to get a simple test runner, showing description and status (passed / failed) for each unit test, go [here](/apps/expath-crypto/tests/test-plan.xq).<|MERGE_RESOLUTION|>--- conflicted
+++ resolved
@@ -1,4 +1,3 @@
-<<<<<<< HEAD
 # eXist-db implementation for EXPath Cryptographic Module
 
 This is an eXist-db implementation of the [EXPath HTTP Crypto Module specification](http://expath.org/spec/crypto).
@@ -14,13 +13,8 @@
 $ mvn clean package
 ```
 
-This will create a "expath-crypto-module-<version>.xar" file in the target folder. The .xar file can be uploaded to any eXist-db version > 5.3.0 via the Dashboard.  
-=======
-# Warning: Current release of eXist crypto lib 5.3.0 has known fatal issues. See https://github.com/eXist-db/crypto-exist-java-lib/issues/33.
-
-## eXist implementation for EXPath Cryptographic Module
->>>>>>> 160b8b35
-
+This will create a "expath-crypto-module-<version>.xar" file in the target folder. The .xar file can be uploaded to any eXist-db version > 5.3.0 via the Dashboard.
+  
 ### Currently implemented functions
 
 *   crypto:hash()
